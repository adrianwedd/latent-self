--- conflicted
+++ resolved
@@ -16,12 +16,8 @@
         with:
           python-version: '3.11'
       - run: python -m pip install --upgrade pip
-<<<<<<< HEAD
-      - run: pip install -r requirements.txt mypy pytest ruff
+      - run: pip install -r requirements.txt mypy pytest ruff mkdocs mkdocs-material pyinstaller
       - run: ruff .
-=======
-      - run: pip install -r requirements.txt mypy pytest mkdocs mkdocs-material pyinstaller
->>>>>>> 6717a36f
       - run: mypy --install-types --non-interactive .
       - run: pytest -q
       - run: mkdocs build --strict
